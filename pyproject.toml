--- conflicted
+++ resolved
@@ -100,11 +100,8 @@
 
 gemini = ["google-genai", "google-api-core", "torch"]
 
-<<<<<<< HEAD
+vertex = ["google-genai", "google-api-core", "google-auth", "torch", "anthropic", "transformers"]
 ollama = ["ollama"]
-=======
-vertex = ["google-genai", "google-api-core", "google-auth", "torch", "anthropic", "transformers"]
->>>>>>> 1d0061d5
 
 litellm = ["litellm", "torch", "transformers"]
 
